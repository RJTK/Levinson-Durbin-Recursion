--- conflicted
+++ resolved
@@ -7,22 +7,13 @@
 from levinson.levinson import (lev_durb, whittle_lev_durb,
                                yule_walker, _whittle_lev_durb,
                                reflection_coefs, step_up,
-<<<<<<< HEAD
                                A_to_B, fit_model_ret_plac,
                                system_rho, is_stable)
-=======
-                               A_to_B, B_to_A)
->>>>>>> 29096dd6
 try:
     from .util import (block_toeplitz)
 except ModuleNotFoundError:  # When debugging interactively
-<<<<<<< HEAD
     from util import (block_toeplitz)
 
-=======
-    from util import (block_toeplitz, system_rho,
-                      is_stable)
->>>>>>> 29096dd6
 
 class TestUtil(unittest.TestCase):
     rand_mat = lambda: np.random.normal(size=(2, 2))
@@ -294,7 +285,7 @@
             np.testing.assert_almost_equal(A_normed, b_solve)
         return
 
-<<<<<<< HEAD
+
     def test_whittle_block006(self):
         """Check PLAC is COV sequence -- is it???"""
         # TODO: Is this actually even true?
@@ -310,7 +301,7 @@
         return
 
     def _assert_all_psd(self, S):
-=======
+
     def test_A_to_B(self):
         for _ in range(20):
             r, A, _, _, _, S = self._make_whittle_simple_test()
@@ -320,7 +311,6 @@
         return
 
     def _assert_psd_sequence(self, S):
->>>>>>> 29096dd6
         try:
             for tau in range(len(S)):
                 linalg.cholesky(S[tau])

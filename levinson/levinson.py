"""
Implementation of Levinson Recursion and other associated routines,
particularly the Block Toeplitz versions of Whittle and Akaike.
"""

import numpy as np
import numba
from numpy import linalg


@numba.jit(nopython=True, cache=True)
def lev_durb(r):
    """
    Comsumes a length p + 1 vector r = [r(0), ..., r(p)] and returns
    (a, G, eps) as follows:

    returns:
      - a (np.array): Length p + 1 array (with a[0] = 1.0) consisting
        of the filter coefficients for an all-pole model of a signal
        having autocovariance r.
      - G (np.array): Length p array of reflection coefficients.
        It is guaranteed that |G[tau]| <= 1.
      - eps (np.array): The sequence of errors achieved by all-pole
        models of progressively larger order.  eps is guaranteed to
        satisfy eps >= 0.

    NOTE: We don't handle complex data

    We get a solution to the system R @ a = eps * e1 where R = toep(r)
    and e1 is the first canonical basis vector.  The variables are a[1:]
    and eps.  NOTE: For epsilon we are returning a sequence of errors for
    progressively larger systems.

    One of the key advantages of this algorithm is that the resulting
    filter is guaranteed to be stable, and the prediction error is directly
    available as a byproduct.

    Moreover, the sequence G has the property forall tau: |G(tau)| < 1.0
    if and only if r is a positive definite covariance sequence.

    reference:

    @book{hayes2009statistical,
      title={Statistical digital signal processing and modeling},
      author={Hayes, Monson H},
      year={2009},
      publisher={John Wiley \& Sons}
    }
    """
    # Initialization
    p = len(r) - 1
    a = np.zeros(p + 1)
    a[0] = 1.0
    G = np.zeros(p)
    eps = np.zeros(p + 1)
    eps[0] = r[0]

    for tau in range(p):
        # Compute reflection coefficient
        conv = r[tau + 1]
        for s in range(1, tau + 1):
            conv = conv + a[s] * r[tau - s + 1]
        G[tau] = -conv / eps[tau]

        # Update 'a' vector
        a_cpy = np.copy(a)
        for s in range(1, tau + 1):
            a_cpy[s] = a[s] + G[tau] * np.conj(a[tau - s + 1])
        a = a_cpy
        a[tau + 1] = G[tau]
        eps[tau + 1] = eps[tau] * (1 - np.abs(G[tau])**2)
    return a, G, eps


@numba.jit(nopython=True, cache=True)
def _whittle_lev_durb(R):
    p = len(R) - 1
    n = R[0].shape[0]

    A = np.zeros((p + 1, n, n))
    A_bar = np.copy(A)  # Backward coeffs

    A[0] = np.eye(n)
    A_bar[0] = np.eye(n)

    Sigma = np.zeros((p + 1, n, n))  # Forward error variance
    Sigma_bar = np.zeros((p + 1, n, n))  # Backward error variance

    Delta = np.zeros((p + 1, n, n))  # (Partial) Reflection coefficients
    Delta_bar = np.zeros((p + 1, n, n))
    Delta[0] = A[0]
    Delta_bar[0] = A_bar[0]

    Sigma[0] = R[0]
    Sigma_bar[0] = R[0]

    for k in range(p):
        Delta[k + 1] = np.zeros((n, n))
        Delta_bar[k + 1] = np.zeros((n, n))

        for tau in range(k + 1):
            Delta[k + 1] = Delta[k + 1] + A[tau] @ R[k - tau + 1]
            Delta_bar[k + 1] = Delta_bar[k + 1] + A_bar[tau] @ R[k - tau + 1].T

        A_cpy = np.copy(A)
        A_bar_cpy = np.copy(A_bar)

        # These are the real reflection coefficients
        A_cpy[k + 1] = -linalg.solve(
            Sigma_bar[k], Delta[k + 1].T).T
        A_bar_cpy[k + 1] = -linalg.solve(
            Sigma[k], Delta_bar[k + 1].T).T

        for tau in range(1, k + 1):
            A_cpy[tau] = A[tau] + A_cpy[k + 1] @ A_bar[k - tau + 1]
            A_bar_cpy[tau] = A_bar[tau] + A_bar_cpy[k + 1] @ A[k - tau + 1]

        A = np.copy(A_cpy)
        A_bar = np.copy(A_bar_cpy)

        Sigma[k + 1] = Sigma[k] + A[k + 1] @ Delta_bar[k + 1]
        Sigma_bar[k + 1] = Sigma_bar[k] + A_bar[k + 1] @ Delta[k + 1]

    return A, A_bar, Delta, Delta_bar, Sigma, Sigma_bar


@numba.jit(nopython=True, cache=True)
def whittle_lev_durb(R):
    """
    Comsumes a length p + 1 vector R = [R(0), ..., R(p)] of n x n
    block matrices which must be a valid (vector-)autocovariance sequence
    (i.e. the block-toeplitz matrix formed from R must be positive
    semi-definite) and returns (A, G, S) as follows:

    returns:
      - A (List[np.array]): Length p + 1 array (with a[0] = np.eye(n))
        consisting of the filter coefficients for an all-pole model of a
        signal having autocovariance R(tau).
      - G (List[np.array]): Length p list of reflection coefficient matrices.
      - S (np.array): The variance matrix achieved by the all-pole
        model.  S is guaranteed to be positive semi-definite

    We are returning a solution to: block-toep(R) @ A = e1 (x) S where (x)
    denote kronecker product and e1 is the first canonical basis vector.
    The (matrix-)variables are A[1:] and S.

    Fortunately, the block version of this algorithm also enjoys the
    stability property of the scalar version, i.e. det |A(z)| has it's
    zeros within the unit circle.
    """
    A, _, Delta, _, V, _ = _whittle_lev_durb(R)
    return A, Delta, V


@numba.jit(nopython=True, cache=True)
def reflection_coefs(Delta, Delta_bar, Sigma, Sigma_bar):
    """
    Calculates the reflection coefficients

    G[tau] = -Delta[tau] @ Sigma_bar[tau]^-1
    G_bar[tau] = -Delta_bar[tau] @ Sigma[tau]^-1
    """
    p, n, _ = Sigma.shape
    G = np.empty((p, n, n))
    G_bar = np.empty((p, n, n))

    G[0] = Sigma[0]
    G_bar[0] = Sigma_bar[0]
    for k in range(p - 1):
        G[k + 1] = -linalg.solve(
            Sigma_bar[k], Delta[k + 1].T).T
        G_bar[k + 1] = -linalg.solve(
            Sigma[k], Delta_bar[k + 1].T).T
    return G, G_bar


@numba.jit(nopython=True, cache=True)
def partial_autocovariance(R):
    """
    Obtains the partial autocovariance sequence from the WLD recursion
    """
    _, _, _, Delta_bar, _, _ = _whittle_lev_durb(R)
    return Delta_bar


@numba.jit(nopython=True, cache=True)
def fit_model_ret_plac(R):
    """
    A function which returns the coefficients B for a VAR(p) model
    as well as the sequence of partialautocorrelation matrices.

    Essentially this was crafted entirely to construct some particular
    LASSO weights.
    """
    A, _, _, Delta_bar, V, V_bar = _whittle_lev_durb(R)
    p = len(R) - 1

    Wplac = np.empty_like(Delta_bar)
    for k in range(p + 1):
        S_bar = 1. / np.sqrt(np.diag(V_bar[k]))
        S = 1. / np.sqrt(np.diag(V[k]))
        # Wplac[k] = S_bar[:, None] * Delta_bar[k] * S[None, :]  # no numba
        Wplac[k] = S_bar.reshape((-1, 1)) * Delta_bar[k]
        Wplac[k] = Wplac[k] * S.reshape((1, -1))
    B = A_to_B(A)
    return B, Wplac


@numba.jit(nopython=True, cache=True)
def step_up(G, G_bar):
    """
    The coefficients A_p(p) are particularly important for the
    levinson durbin recursion and are often referred to as
    reflection coefficients.  They are enough to characterize
    the whole of the sequence of coefficients.
    """
    p = len(G) - 1
    n = G.shape[1]
    A = np.empty((p + 1, n, n))
    A_bar = np.copy(A)  # Backward coeffs

    A[0] = np.eye(n)
    A_bar[0] = np.eye(n)

    A_cpy = np.copy(A)
    A_bar_cpy = np.copy(A_bar)

    for k in range(p):
        A_cpy = np.copy(A)
        A_bar_cpy = np.copy(A_bar)
        A_cpy[k + 1] = G[k + 1]
        A_bar_cpy[k + 1] = G_bar[k + 1]

        for tau in range(1, k + 1):
            A_cpy[tau] = A[tau] + A_cpy[k + 1] @ A_bar[k - tau + 1]
            A_bar_cpy[tau] = A_bar[tau] + A_bar_cpy[k + 1] @ A[k - tau + 1]
        A = np.copy(A_cpy)
        A_bar = np.copy(A_bar_cpy)
    return A, A_bar


@numba.jit(nopython=True, cache=True)
def compute_covariance(X, p_max):
    """
    Estimates covariances of X and returns an n x n x p_max array.
    The covariance sequence is guaranteed to be positive semidefinite.
    """
    T, n = X.shape
    R = np.empty((p_max + 1, n, n))
    R[0] = X.T @ X / T
    for tau in range(1, p_max + 1):
        R[tau] = X[tau:, :].T @ X[: -tau, :] / T
    return R


@numba.jit(nopython=True, cache=True)
def yule_walker(A, R):
    """
    Computes YW(A, R)(s) = sum_{tau = 0}^p A(tau) R(s - tau) for s = 0, ..., p
    We should have YW(A, R)(0) = V and YW(A, R)(s) = 0 for s != 0.

    p = len(A) - 1
    """
    p = len(A) - 1
    if len(A.shape) == 1:
        n = 1
    else:
        n = A.shape[1]

    YW = np.zeros((p + 1, n, n))

    for k in range(p + 1):
        for tau in range(p + 1):
            if k - tau >= 0:
                YW[k] += A[tau] @ R[k - tau]
            else:
                YW[k] += A[tau] @ R[tau - k].T
    return YW


@numba.jit(nopython=True, cache=True)
def A_to_B(A):
    p = len(A) - 1
    n = A.shape[1]
    B = np.empty((p, n, n))
    for tau in range(p):
        B[tau] = -A[tau + 1]
    return B


@numba.jit(nopython=True, cache=True)
def B_to_A(B):
    p = len(B)
    n = B.shape[1]
    A = np.empty((p + 1, n, n))
    A[0] = np.eye(n)
    for tau in range(1, p + 1):
        A[tau] = -B[tau - 1]
    return A


<<<<<<< HEAD
def block_companion(B):
    """
    Produces a block companion from the matrices B[0], B[1], ... , B[p - 1]
    [B0, B1, B2, ... Bp-1]
    [ I,  0,  0, ... 0   ]
    [ 0,  I,  0, ... 0   ]
    [ 0,  0,  I, ... 0   ]
    [ 0,  0, ..., I, 0   ]
    """
    p = len(B)
    B = np.hstack([B[k] for k in range(p)])  # The top row
    n = B.shape[0]

    I = np.eye(n * (p - 1))
    Z = np.zeros((n * (p - 1), n))
    R = np.hstack((I, Z))
    B = np.vstack((B, R))
    return B


def system_rho(B):
    """
    Computes the syste stability coefficient for an all-pole
    system with coefficient matrices B[0], B[1], ...
    """
    C = block_companion(B)
    ev = linalg.eigvals(C)
    return max(abs(ev))


def is_stable(B):
    rho = system_rho(B)
    return rho < 1
=======
# def A_to_B(A):
#     B = [-A_tau for A_tau in A[1:]]
#     return B
>>>>>>> 29096dd6
<|MERGE_RESOLUTION|>--- conflicted
+++ resolved
@@ -299,7 +299,6 @@
     return A
 
 
-<<<<<<< HEAD
 def block_companion(B):
     """
     Produces a block companion from the matrices B[0], B[1], ... , B[p - 1]
@@ -332,9 +331,4 @@
 
 def is_stable(B):
     rho = system_rho(B)
-    return rho < 1
-=======
-# def A_to_B(A):
-#     B = [-A_tau for A_tau in A[1:]]
-#     return B
->>>>>>> 29096dd6
+    return rho < 1